use bevy::ecs::{
    component::Tick,
    schedule::IntoSystemConfigs,
    system::{Resource, SystemMeta, SystemParam},
    world::unsafe_world_cell::UnsafeWorldCell,
};
use bevy::{input::keyboard::KeyboardInput, prelude::*};
use bevy_egui::egui::{self, Align, ScrollArea, TextEdit};
use bevy_egui::egui::{text::LayoutJob, text_edit::CCursorRange};
use bevy_egui::egui::{Context, Id};
use bevy_egui::{
    egui::{epaint::text::cursor::CCursor, Color32, FontId, TextFormat},
    EguiContexts,
};
use clap::{builder::StyledStr, CommandFactory, FromArgMatches};
use shlex::Shlex;
use std::collections::{BTreeMap, VecDeque};
use std::marker::PhantomData;
use std::mem;

use crate::ConsoleSet;

type ConsoleCommandEnteredReaderSystemParam = EventReader<'static, 'static, ConsoleCommandEntered>;

type PrintConsoleLineWriterSystemParam = EventWriter<'static, PrintConsoleLine>;

/// A super-trait for command like structures
pub trait Command: NamedCommand + CommandFactory + FromArgMatches + Sized + Resource {}
impl<T: NamedCommand + CommandFactory + FromArgMatches + Sized + Resource> Command for T {}

/// Trait used to allow uniquely identifying commands at compile time
pub trait NamedCommand {
    /// Return the unique command identifier (same as the command "executable")
    fn name() -> &'static str;
}

/// Executed parsed console command.
///
/// Used to capture console commands which implement [`CommandName`], [`CommandArgs`] & [`CommandHelp`].
/// These can be easily implemented with the [`ConsoleCommand`](bevy_console_derive::ConsoleCommand) derive macro.
///
/// # Example
///
/// ```
/// # use bevy_console::ConsoleCommand;
/// # use clap::Parser;
/// /// Prints given arguments to the console.
/// #[derive(Parser, ConsoleCommand)]
/// #[command(name = "log")]
/// struct LogCommand {
///     /// Message to print
///     msg: String,
///     /// Number of times to print message
///     num: Option<i64>,
/// }
///
/// fn log_command(mut log: ConsoleCommand<LogCommand>) {
///     if let Some(Ok(LogCommand { msg, num })) = log.take() {
///         log.ok();
///     }
/// }
/// ```
pub struct ConsoleCommand<'w, T> {
    command: Option<Result<T, clap::Error>>,
    console_line: EventWriter<'w, PrintConsoleLine>,
}

impl<'w, T> ConsoleCommand<'w, T> {
    /// Returns Some(T) if the command was executed and arguments were valid.
    ///
    /// This method should only be called once.
    /// Consecutive calls will return None regardless if the command occured.
    pub fn take(&mut self) -> Option<Result<T, clap::Error>> {
        mem::take(&mut self.command)
    }

    /// Print `[ok]` in the console.
    pub fn ok(&mut self) {
        self.console_line.send(PrintConsoleLine::new("[ok]".into()));
    }

    /// Print `[failed]` in the console.
    pub fn failed(&mut self) {
        self.console_line
            .send(PrintConsoleLine::new("[failed]".into()));
    }

    /// Print a reply in the console.
    ///
    /// See [`reply!`](crate::reply) for usage with the [`format!`] syntax.
    pub fn reply(&mut self, msg: impl Into<StyledStr>) {
        self.console_line.send(PrintConsoleLine::new(msg.into()));
    }

    /// Print a reply in the console followed by `[ok]`.
    ///
    /// See [`reply_ok!`](crate::reply_ok) for usage with the [`format!`] syntax.
    pub fn reply_ok(&mut self, msg: impl Into<StyledStr>) {
        self.console_line.send(PrintConsoleLine::new(msg.into()));
        self.ok();
    }

    /// Print a reply in the console followed by `[failed]`.
    ///
    /// See [`reply_failed!`](crate::reply_failed) for usage with the [`format!`] syntax.
    pub fn reply_failed(&mut self, msg: impl Into<StyledStr>) {
        self.console_line.send(PrintConsoleLine::new(msg.into()));
        self.failed();
    }
}

pub struct ConsoleCommandState<T> {
    #[allow(clippy::type_complexity)]
    event_reader: <ConsoleCommandEnteredReaderSystemParam as SystemParam>::State,
    console_line: <PrintConsoleLineWriterSystemParam as SystemParam>::State,
    marker: PhantomData<T>,
}

unsafe impl<T: Command> SystemParam for ConsoleCommand<'_, T> {
    type State = ConsoleCommandState<T>;
    type Item<'w, 's> = ConsoleCommand<'w, T>;

    fn init_state(world: &mut World, system_meta: &mut SystemMeta) -> Self::State {
        let event_reader = ConsoleCommandEnteredReaderSystemParam::init_state(world, system_meta);
        let console_line = PrintConsoleLineWriterSystemParam::init_state(world, system_meta);
        ConsoleCommandState {
            event_reader,
            console_line,
            marker: PhantomData::default(),
        }
    }

    #[inline]
    unsafe fn get_param<'w, 's>(
        state: &'s mut Self::State,
        system_meta: &SystemMeta,
        world: UnsafeWorldCell<'w>,
        change_tick: Tick,
    ) -> Self::Item<'w, 's> {
        let mut event_reader = ConsoleCommandEnteredReaderSystemParam::get_param(
            &mut state.event_reader,
            system_meta,
            world,
            change_tick,
        );
        let mut console_line = PrintConsoleLineWriterSystemParam::get_param(
            &mut state.console_line,
            system_meta,
            world,
            change_tick,
        );

        let command = event_reader.iter().find_map(|command| {
            if T::name() == command.command_name {
                let clap_command = T::command().no_binary_name(true);
                // .color(clap::ColorChoice::Always);
                let arg_matches = clap_command.try_get_matches_from(command.args.iter());

                debug!(
                    "Trying to parse as `{}`. Result: {arg_matches:?}",
                    command.command_name
                );

                match arg_matches {
                    Ok(matches) => {
                        return Some(T::from_arg_matches(&matches));
                    }
                    Err(err) => {
                        console_line.send(PrintConsoleLine::new(err.render()));
                        return Some(Err(err));
                    }
                }
            }
            None
        });

        ConsoleCommand {
            command,
            console_line,
        }
    }
}
/// Parsed raw console command into `command` and `args`.
#[derive(Clone, Debug, Event)]
pub struct ConsoleCommandEntered {
    /// the command definition
    pub command_name: String,
    /// Raw parsed arguments
    pub args: Vec<String>,
}

/// Events to print to the console.
#[derive(Clone, Debug, Eq, Event, PartialEq)]
pub struct PrintConsoleLine {
    /// Console line
    pub line: StyledStr,
}

impl PrintConsoleLine {
    /// Creates a new console line to print.
    pub const fn new(line: StyledStr) -> Self {
        Self { line }
    }
}

/// Key for toggling the console.
#[derive(Copy, Clone)]
pub enum ToggleConsoleKey {
    /// Keycode supported by bevy_input
    KeyCode(KeyCode),
    /// Raw scan code
    ScanCode(u32),
}

/// Console configuration
#[derive(Clone, Resource)]
pub struct ConsoleConfiguration {
    /// Registered keys for toggling the console
    pub keys: Vec<ToggleConsoleKey>,
    /// Left position
    pub left_pos: f32,
    /// Top position
    pub top_pos: f32,
    /// Console height
    pub height: f32,
    /// Console width
    pub width: f32,
    /// Registered console commands
    pub commands: BTreeMap<&'static str, clap::Command>,
    /// Number of commands to store in history
    pub history_size: usize,
    ///Line prefix symbol
    pub symbol: String,
}

impl Default for ConsoleConfiguration {
    fn default() -> Self {
        Self {
            keys: vec![ToggleConsoleKey::KeyCode(KeyCode::Grave)],
            left_pos: 200.0,
            top_pos: 100.0,
            height: 400.0,
            width: 800.0,
            commands: BTreeMap::new(),
            history_size: 20,
            symbol: "$ ".to_owned(),
        }
    }
}

/// Add a console commands to Bevy app.
pub trait AddConsoleCommand {
    /// Add a console command with a given system.
    ///
    /// This registers the console command so it will print with the built-in `help` console command.
    ///
    /// # Example
    ///
    /// ```
    /// # use bevy::prelude::*;
    /// # use bevy_console::{AddConsoleCommand, ConsoleCommand};
    /// # use clap::Parser;
    /// App::new()
    ///     .add_console_command::<LogCommand, _>(log_command);
    /// #
    /// # /// Prints given arguments to the console.
    /// # #[derive(Parser, ConsoleCommand)]
    /// # #[command(name = "log")]
    /// # struct LogCommand;
    /// #
    /// # fn log_command(mut log: ConsoleCommand<LogCommand>) {}
    /// ```
    fn add_console_command<T: Command, Params>(
        &mut self,
        system: impl IntoSystemConfigs<Params>,
    ) -> &mut Self;
}

impl AddConsoleCommand for App {
    fn add_console_command<T: Command, Params>(
        &mut self,
        system: impl IntoSystemConfigs<Params>,
    ) -> &mut Self {
        let sys = move |mut config: ResMut<ConsoleConfiguration>| {
            let command = T::command().no_binary_name(true);
            // .color(clap::ColorChoice::Always);
            let name = T::name();
            if config.commands.contains_key(name) {
                warn!(
                    "console command '{}' already registered and was overwritten",
                    name
                );
            }
            config.commands.insert(name, command);
        };

        self.add_systems(Startup, sys)
            .add_systems(Update, system.in_set(ConsoleSet::Commands))
    }
}

/// Console open state
#[derive(Default, Resource)]
pub struct ConsoleOpen {
    /// Console open
    pub open: bool,
}

#[derive(Resource)]
pub(crate) struct ConsoleState {
    pub(crate) buf: String,
    pub(crate) scrollback: Vec<StyledStr>,
    pub(crate) history: VecDeque<StyledStr>,
    pub(crate) history_index: usize,
}

impl Default for ConsoleState {
    fn default() -> Self {
        ConsoleState {
            buf: String::default(),
            scrollback: Vec::new(),
            history: VecDeque::from([StyledStr::new()]),
            history_index: 0,
        }
    }
}

pub(crate) fn console_ui(
    mut egui_context: EguiContexts,
    config: Res<ConsoleConfiguration>,
    mut keyboard_input_events: EventReader<KeyboardInput>,
    keys: Res<Input<KeyCode>>,
    mut state: ResMut<ConsoleState>,
    mut command_entered: EventWriter<ConsoleCommandEntered>,
    mut console_open: ResMut<ConsoleOpen>,
) {
<<<<<<< HEAD
    let keyboard_input_events = keyboard_input_events.iter().collect::<Vec<_>>();
=======
    let ctx = egui_context.ctx_mut();
>>>>>>> dcb40e55

    let pressed = keyboard_input_events
        .iter()
        .any(|code| console_key_pressed(code, &config.keys));

    if pressed && (console_open.open || !ctx.wants_keyboard_input()) {
        console_open.open = !console_open.open;
    }

    if console_open.open {
        egui::Window::new("Console")
            .collapsible(false)
            .default_pos([config.left_pos, config.top_pos])
            .default_size([config.width, config.height])
            .resizable(true)
            .show(ctx, |ui| {
                ui.vertical(|ui| {
                    let scroll_height = ui.available_height() - 30.0;

                    // Scroll area
                    ScrollArea::vertical()
                        .auto_shrink([false, false])
                        .stick_to_bottom(true)
                        .max_height(scroll_height)
                        .show(ui, |ui| {
                            ui.vertical(|ui| {
                                for line in &state.scrollback {
                                    let mut text = LayoutJob::default();

                                    text.append(
                                        &line.to_string(), //TOOD: once clap supports custom styling use it here
                                        0f32,
                                        TextFormat::simple(FontId::monospace(14f32), Color32::GRAY),
                                    );

                                    ui.label(text);
                                }
                            });

                            // Scroll to bottom if console just opened
                            if console_open.is_changed() {
                                ui.scroll_to_cursor(Some(Align::BOTTOM));
                            }
                        });

                    // Separator
                    ui.separator();

                    // Input
                    let text_edit = TextEdit::singleline(&mut state.buf)
                        .desired_width(f32::INFINITY)
                        .lock_focus(true)
                        .font(egui::TextStyle::Monospace);

                    // Handle enter
                    let text_edit_response = ui.add(text_edit);
                    if text_edit_response.lost_focus()
                        && ui.input(|i| i.key_pressed(egui::Key::Enter))
                    {
                        if state.buf.trim().is_empty() {
                            state.scrollback.push(StyledStr::new());
                        } else {
                            let msg = format!("{}{}", config.symbol, state.buf);
                            state.scrollback.push(msg.into());
                            let cmd_string = state.buf.clone();
                            state.history.insert(1, cmd_string.into());
                            if state.history.len() > config.history_size + 1 {
                                state.history.pop_back();
                            }

                            let mut args = Shlex::new(&state.buf).collect::<Vec<_>>();

                            if !args.is_empty() {
                                let command_name = args.remove(0);
                                debug!("Command entered: `{command_name}`, with args: `{args:?}`");

                                let command = config.commands.get(command_name.as_str());

                                if command.is_some() {
                                    command_entered
                                        .send(ConsoleCommandEntered { command_name, args });
                                } else {
                                    debug!(
                                        "Command not recognized, recognized commands: `{:?}`",
                                        config.commands.keys().collect::<Vec<_>>()
                                    );

                                    state.scrollback.push("error: Invalid command".into());
                                }
                            }

                            state.buf.clear();
                        }
                    }

                    // Clear on ctrl+l
                    if keyboard_input_events
                        .iter()
                        .any(|&k| k.state.is_pressed() && k.key_code == Some(KeyCode::L))
                        && (keys.any_pressed([KeyCode::LControl, KeyCode::RControl]))
                    {
                        state.scrollback.clear();
                    }

                    // Handle up and down through history
                    if text_edit_response.has_focus()
                        && ui.input(|i| i.key_pressed(egui::Key::ArrowUp))
                        && state.history.len() > 1
                        && state.history_index < state.history.len() - 1
                    {
                        if state.history_index == 0 && !state.buf.trim().is_empty() {
                            *state.history.get_mut(0).unwrap() = state.buf.clone().into();
                        }

                        state.history_index += 1;
                        let previous_item = state.history.get(state.history_index).unwrap().clone();
                        state.buf = previous_item.to_string();

                        set_cursor_pos(ui.ctx(), text_edit_response.id, state.buf.len());
                    } else if text_edit_response.has_focus()
                        && ui.input(|i| i.key_pressed(egui::Key::ArrowDown))
                        && state.history_index > 0
                    {
                        state.history_index -= 1;
                        let next_item = state.history.get(state.history_index).unwrap().clone();
                        state.buf = next_item.to_string();

                        set_cursor_pos(ui.ctx(), text_edit_response.id, state.buf.len());
                    }

                    // Focus on input
                    ui.memory_mut(|m| m.request_focus(text_edit_response.id));
                });
            });
    }
}

pub(crate) fn receive_console_line(
    mut console_state: ResMut<ConsoleState>,
    mut events: EventReader<PrintConsoleLine>,
) {
    for event in events.iter() {
        let event: &PrintConsoleLine = event;
        console_state.scrollback.push(event.line.clone());
    }
}

fn console_key_pressed(
    keyboard_input: &KeyboardInput,
    configured_keys: &[ToggleConsoleKey],
) -> bool {
    if !keyboard_input.state.is_pressed() {
        return false;
    }

    for configured_key in configured_keys {
        match configured_key {
            ToggleConsoleKey::KeyCode(configured_key_code) => match keyboard_input.key_code {
                None => continue,
                Some(pressed_key) => {
                    if configured_key_code == &pressed_key {
                        return true;
                    }
                }
            },
            ToggleConsoleKey::ScanCode(configured_scan_code) => {
                if &keyboard_input.scan_code == configured_scan_code {
                    return true;
                }
            }
        }
    }

    false
}

fn set_cursor_pos(ctx: &Context, id: Id, pos: usize) {
    if let Some(mut state) = TextEdit::load_state(ctx, id) {
        state.set_ccursor_range(Some(CCursorRange::one(CCursor::new(pos))));
        state.store(ctx, id);
    }
}

#[cfg(test)]
mod tests {
    use bevy::input::ButtonState;

    use super::*;

    #[test]
    fn test_console_key_pressed_scan_code() {
        let input = KeyboardInput {
            scan_code: 41,
            key_code: None,
            state: ButtonState::Pressed,
            window: Entity::PLACEHOLDER,
        };

        let config = vec![ToggleConsoleKey::ScanCode(41)];

        let result = console_key_pressed(&input, &config);
        assert!(result);
    }

    #[test]
    fn test_console_wrong_key_pressed_scan_code() {
        let input = KeyboardInput {
            scan_code: 42,
            key_code: None,
            state: ButtonState::Pressed,
            window: Entity::PLACEHOLDER,
        };

        let config = vec![ToggleConsoleKey::ScanCode(41)];

        let result = console_key_pressed(&input, &config);
        assert!(!result);
    }

    #[test]
    fn test_console_key_pressed_key_code() {
        let input = KeyboardInput {
            scan_code: 0,
            key_code: Some(KeyCode::Grave),
            state: ButtonState::Pressed,
            window: Entity::PLACEHOLDER,
        };

        let config = vec![ToggleConsoleKey::KeyCode(KeyCode::Grave)];

        let result = console_key_pressed(&input, &config);
        assert!(result);
    }

    #[test]
    fn test_console_wrong_key_pressed_key_code() {
        let input = KeyboardInput {
            scan_code: 0,
            key_code: Some(KeyCode::A),
            state: ButtonState::Pressed,
            window: Entity::PLACEHOLDER,
        };

        let config = vec![ToggleConsoleKey::KeyCode(KeyCode::Grave)];

        let result = console_key_pressed(&input, &config);
        assert!(!result);
    }

    #[test]
    fn test_console_key_right_key_but_not_pressed() {
        let input = KeyboardInput {
            scan_code: 0,
            key_code: Some(KeyCode::Grave),
            state: ButtonState::Released,
            window: Entity::PLACEHOLDER,
        };

        let config = vec![ToggleConsoleKey::KeyCode(KeyCode::Grave)];

        let result = console_key_pressed(&input, &config);
        assert!(!result);
    }
}<|MERGE_RESOLUTION|>--- conflicted
+++ resolved
@@ -334,16 +334,16 @@
     mut command_entered: EventWriter<ConsoleCommandEntered>,
     mut console_open: ResMut<ConsoleOpen>,
 ) {
-<<<<<<< HEAD
+  
     let keyboard_input_events = keyboard_input_events.iter().collect::<Vec<_>>();
-=======
     let ctx = egui_context.ctx_mut();
->>>>>>> dcb40e55
 
     let pressed = keyboard_input_events
         .iter()
         .any(|code| console_key_pressed(code, &config.keys));
-
+  
+    // always close if console open
+    // avoid opening console if typing in another text input
     if pressed && (console_open.open || !ctx.wants_keyboard_input()) {
         console_open.open = !console_open.open;
     }
