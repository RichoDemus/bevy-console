use bevy::ecs::resource::Resource;
use bevy::ecs::{
    component::Tick,
    system::{ScheduleSystem, SystemMeta, SystemParam},
    world::unsafe_world_cell::UnsafeWorldCell,
};
use bevy::platform::hash::FixedState;
use bevy::{input::keyboard::KeyboardInput, prelude::*};
use bevy_egui::egui::{self, Align, ScrollArea, TextEdit};
use bevy_egui::egui::{text::LayoutJob, text_selection::CCursorRange};
use bevy_egui::egui::{Context, Id};
use bevy_egui::{
    egui::{epaint::text::cursor::CCursor, Color32, FontId, TextFormat},
    EguiContexts,
};
use clap::{CommandFactory, FromArgMatches};
use core::str;
use shlex::Shlex;
use std::collections::{BTreeMap, VecDeque};
use std::hash::BuildHasher;
use std::marker::PhantomData;
use std::mem;
use trie_rs::Trie;

use crate::{
    color::{parse_ansi_styled_str, TextFormattingOverride},
    ConsoleSet,
};

type ConsoleCommandEnteredReaderSystemParam = EventReader<'static, 'static, ConsoleCommandEntered>;

type PrintConsoleLineWriterSystemParam = EventWriter<'static, PrintConsoleLine>;

/// A super-trait for command like structures
pub trait Command: NamedCommand + CommandFactory + FromArgMatches + Sized + Resource {}
impl<T: NamedCommand + CommandFactory + FromArgMatches + Sized + Resource> Command for T {}

/// Trait used to allow uniquely identifying commands at compile time
pub trait NamedCommand {
    /// Return the unique command identifier (same as the command "executable")
    fn name() -> &'static str;
}

/// Executed parsed console command.
///
/// Used to capture console commands which implement [`CommandName`], [`CommandArgs`] & [`CommandHelp`].
/// These can be easily implemented with the [`ConsoleCommand`](bevy_console_derive::ConsoleCommand) derive macro.
///
/// # Example
///
/// ```
/// # use bevy_console::ConsoleCommand;
/// # use clap::Parser;
/// /// Prints given arguments to the console.
/// #[derive(Parser, ConsoleCommand)]
/// #[command(name = "log")]
/// struct LogCommand {
///     /// Message to print
///     msg: String,
///     /// Number of times to print message
///     num: Option<i64>,
/// }
///
/// fn log_command(mut log: ConsoleCommand<LogCommand>) {
///     if let Some(Ok(LogCommand { msg, num })) = log.take() {
///         log.ok();
///     }
/// }
/// ```
pub struct ConsoleCommand<'w, T> {
    command: Option<Result<T, clap::Error>>,
    console_line: EventWriter<'w, PrintConsoleLine>,
}

impl<T> ConsoleCommand<'_, T> {
    /// Returns Some(T) if the command was executed and arguments were valid.
    ///
    /// This method should only be called once.
    /// Consecutive calls will return None regardless if the command occurred.
    pub fn take(&mut self) -> Option<Result<T, clap::Error>> {
        mem::take(&mut self.command)
    }

    /// Print `[ok]` in the console.
    pub fn ok(&mut self) {
        self.console_line
            .write(PrintConsoleLine::new("[ok]".into()));
    }

    /// Print `[failed]` in the console.
    pub fn failed(&mut self) {
        self.console_line
            .write(PrintConsoleLine::new("[failed]".into()));
    }

    /// Print a reply in the console.
    ///
    /// See [`reply!`](crate::reply) for usage with the [`format!`] syntax.
    pub fn reply(&mut self, msg: impl Into<String>) {
        self.console_line.write(PrintConsoleLine::new(msg.into()));
    }

    /// Print a reply in the console followed by `[ok]`.
    ///
    /// See [`reply_ok!`](crate::reply_ok) for usage with the [`format!`] syntax.
    pub fn reply_ok(&mut self, msg: impl Into<String>) {
        self.console_line.write(PrintConsoleLine::new(msg.into()));
        self.ok();
    }

    /// Print a reply in the console followed by `[failed]`.
    ///
    /// See [`reply_failed!`](crate::reply_failed) for usage with the [`format!`] syntax.
    pub fn reply_failed(&mut self, msg: impl Into<String>) {
        self.console_line.write(PrintConsoleLine::new(msg.into()));
        self.failed();
    }
}

pub struct ConsoleCommandState<T> {
    #[allow(clippy::type_complexity)]
    event_reader: <ConsoleCommandEnteredReaderSystemParam as SystemParam>::State,
    console_line: <PrintConsoleLineWriterSystemParam as SystemParam>::State,
    marker: PhantomData<T>,
}

unsafe impl<T: Command> SystemParam for ConsoleCommand<'_, T> {
    type State = ConsoleCommandState<T>;
    type Item<'w, 's> = ConsoleCommand<'w, T>;

    fn init_state(world: &mut World, system_meta: &mut SystemMeta) -> Self::State {
        let event_reader = ConsoleCommandEnteredReaderSystemParam::init_state(world, system_meta);
        let console_line = PrintConsoleLineWriterSystemParam::init_state(world, system_meta);
        ConsoleCommandState {
            event_reader,
            console_line,
            marker: PhantomData,
        }
    }

    #[inline]
    unsafe fn get_param<'w, 's>(
        state: &'s mut Self::State,
        system_meta: &SystemMeta,
        world: UnsafeWorldCell<'w>,
        change_tick: Tick,
    ) -> Self::Item<'w, 's> {
        let mut event_reader = ConsoleCommandEnteredReaderSystemParam::get_param(
            &mut state.event_reader,
            system_meta,
            world,
            change_tick,
        );
        let mut console_line = PrintConsoleLineWriterSystemParam::get_param(
            &mut state.console_line,
            system_meta,
            world,
            change_tick,
        );

        let command = event_reader.read().find_map(|command| {
            if T::name() == command.command_name {
                let clap_command = T::command().no_binary_name(true);
                // .color(clap::ColorChoice::Always);
                let arg_matches = clap_command.try_get_matches_from(command.args.iter());

                debug!(
                    "Trying to parse as `{}`. Result: {arg_matches:?}",
                    command.command_name
                );

                match arg_matches {
                    Ok(matches) => {
                        return Some(T::from_arg_matches(&matches));
                    }
                    Err(err) => {
                        console_line.write(PrintConsoleLine::new(err.to_string()));
                        return Some(Err(err));
                    }
                }
            }
            None
        });

        ConsoleCommand {
            command,
            console_line,
        }
    }
}
/// Parsed raw console command into `command` and `args`.
#[derive(Clone, Debug, Event)]
pub struct ConsoleCommandEntered {
    /// the command definition
    pub command_name: String,
    /// Raw parsed arguments
    pub args: Vec<String>,
}

/// Events to print to the console.
#[derive(Clone, Debug, Eq, Event, PartialEq)]
pub struct PrintConsoleLine {
    /// Console line
    pub line: String,
}

impl PrintConsoleLine {
    /// Creates a new console line to print.
    pub const fn new(line: String) -> Self {
        Self { line }
    }
}

/// Console configuration
#[derive(Resource)]
pub struct ConsoleConfiguration {
    /// Registered keys for toggling the console
    pub keys: Vec<KeyCode>,
    /// Left position
    pub left_pos: f32,
    /// Top position
    pub top_pos: f32,
    /// Console height
    pub height: f32,
    /// Console width
    pub width: f32,
    /// Registered console commands
    pub commands: BTreeMap<&'static str, clap::Command>,
    /// Number of commands to store in history
    pub history_size: usize,
    /// Line prefix symbol
    pub symbol: String,
    /// allows window to be collpased
    pub collapsible: bool,
    /// Title name of console window
    pub title_name: String,
    /// allows window to be resizable
    pub resizable: bool,
    /// allows window to be movable
    pub moveable: bool,
    /// show the title bar or not
    pub show_title_bar: bool,
    /// Background color of console window  
    pub background_color: Color32,
    /// Foreground (text) color
    pub foreground_color: Color32,
    /// Number of suggested commands to show
    pub num_suggestions: usize,
<<<<<<< HEAD
    /// Blocks mouse from clicking through console
    pub block_mouse: bool,
    /// Blocks keyboard from interacting outside console when active
    pub block_keyboard: bool,
=======
    /// Custom completion sequences,
    /// for example [vec!["custom", "foo"]], will complete `custom foo` when typing `custom`
    pub arg_completions: Vec<Vec<String>>,
}

#[derive(Resource, Default)]
pub struct ConsoleCache {
    /// Trie used for completions, autogenerated from registered console commands
    /// this probably should operate over references to save memory, but this is convenient for now
    pub(crate) commands_trie: Option<Trie<u8>>,
    pub(crate) predictions_hash_key: Option<u64>,
    pub(crate) predictions_cache: Vec<String>,
    pub(crate) prediction_matches_buffer: bool,
>>>>>>> e761e1b7
}

impl Default for ConsoleConfiguration {
    fn default() -> Self {
        Self {
            keys: vec![KeyCode::Backquote],
            left_pos: 200.0,
            top_pos: 100.0,
            height: 400.0,
            width: 800.0,
            commands: BTreeMap::new(),
            history_size: 20,
            symbol: "$ ".to_owned(),
            collapsible: false,
            title_name: "Console".to_string(),
            resizable: true,
            moveable: true,
            show_title_bar: true,
            background_color: Color32::from_black_alpha(102),
            foreground_color: Color32::LIGHT_GRAY,
            num_suggestions: 4,
<<<<<<< HEAD
            block_mouse: false,
            block_keyboard: false,
=======
            arg_completions: Default::default(),
        }
    }
}

impl Clone for ConsoleConfiguration {
    fn clone(&self) -> ConsoleConfiguration {
        ConsoleConfiguration {
            keys: self.keys.clone(),
            left_pos: self.left_pos,
            top_pos: self.top_pos,
            height: self.height,
            width: self.width,
            commands: self.commands.clone(),
            history_size: self.history_size,
            symbol: self.symbol.clone(),
            arg_completions: self.arg_completions.clone(),
            collapsible: false,
            title_name: "Console".to_string(),
            resizable: true,
            moveable: true,
            show_title_bar: true,
            background_color: Color32::from_black_alpha(102),
            foreground_color: Color32::LIGHT_GRAY,
            num_suggestions: 4,
>>>>>>> e761e1b7
        }
    }
}

/// Add a console commands to Bevy app.
pub trait AddConsoleCommand {
    /// Add a console command with a given system.
    ///
    /// This registers the console command so it will print with the built-in `help` console command.
    ///
    /// # Example
    ///
    /// ```
    /// # use bevy::prelude::*;
    /// # use bevy_console::{AddConsoleCommand, ConsoleCommand};
    /// # use clap::Parser;
    /// App::new()
    ///     .add_console_command::<LogCommand, _>(log_command);
    /// #
    /// # /// Prints given arguments to the console.
    /// # #[derive(Parser, ConsoleCommand)]
    /// # #[command(name = "log")]
    /// # struct LogCommand;
    /// #
    /// # fn log_command(mut log: ConsoleCommand<LogCommand>) {}
    /// ```
    fn add_console_command<T: Command, Params>(
        &mut self,
        system: impl IntoScheduleConfigs<ScheduleSystem, Params>,
    ) -> &mut Self;
}

impl AddConsoleCommand for App {
    fn add_console_command<T: Command, Params>(
        &mut self,
        system: impl IntoScheduleConfigs<ScheduleSystem, Params>,
    ) -> &mut Self {
        let sys = move |mut config: ResMut<ConsoleConfiguration>| {
            let command = T::command().no_binary_name(true);
            // .color(clap::ColorChoice::Always);
            let name = T::name();
            if config.commands.contains_key(name) {
                warn!(
                    "console command '{}' already registered and was overwritten",
                    name
                );
            }
            config.commands.insert(name, command);
        };

        self.add_systems(Startup, sys.in_set(ConsoleSet::Startup))
            .add_systems(Update, system.in_set(ConsoleSet::Commands))
    }
}

/// Console open state
#[derive(Default, Resource)]
pub struct ConsoleOpen {
    /// Console open
    pub open: bool,
}

#[derive(Resource)]
pub(crate) struct ConsoleState {
    pub(crate) buf: String,
    pub(crate) scrollback: Vec<String>,
    pub(crate) history: VecDeque<String>,
    pub(crate) history_index: usize,
    pub(crate) suggestion_index: Option<usize>,
}

impl Default for ConsoleState {
    fn default() -> Self {
        ConsoleState {
            buf: String::default(),
            scrollback: Vec::new(),
            history: VecDeque::from([String::new()]),
            history_index: 0,
            suggestion_index: None,
        }
    }
}

fn default_style(config: &ConsoleConfiguration) -> TextFormat {
    TextFormat::simple(FontId::monospace(14f32), config.foreground_color)
}

fn style_ansi_text(str: &str, config: &ConsoleConfiguration) -> LayoutJob {
    let mut layout_job = LayoutJob::default();
    for (str, overrides) in parse_ansi_styled_str(str).into_iter() {
        let mut current_style = default_style(config);

        for o in overrides {
            match o {
                TextFormattingOverride::Bold => current_style.font_id.size = 16f32, // no support for bold font families in egui TODO: when egui supports bold font families, use them here
                TextFormattingOverride::Dim => {
                    // no support for dim font families in egui TODO: when egui supports dim font families, use them here
                    current_style.color = current_style.color.gamma_multiply(0.5);
                }
                TextFormattingOverride::Italic => current_style.italics = true,
                TextFormattingOverride::Underline => {
                    current_style.underline = egui::Stroke::new(1., config.foreground_color)
                }
                TextFormattingOverride::Strikethrough => {
                    current_style.strikethrough = egui::Stroke::new(1., config.foreground_color)
                }
                TextFormattingOverride::Foreground(c) => current_style.color = c,
                TextFormattingOverride::Background(c) => current_style.background = c,
                _ => {}
            }
        }

        if !str.is_empty() {
            layout_job.append(str, 0f32, current_style.clone());
        }
    }
    layout_job
}

/// Recompute predictions for the console based on the current buffer content.
/// if the buffer does not change the predictions are not recomputed.
pub(crate) fn recompute_predictions(
    state: &mut ConsoleState,
    cache: &mut ConsoleCache,
    suggestion_count: usize,
) {
    if state.buf.is_empty() {
        cache.predictions_cache.clear();
        cache.predictions_hash_key = None;
        cache.prediction_matches_buffer = false;
        state.suggestion_index = None;
        return;
    }

    let hash = FixedState::with_seed(42).hash_one(&state.buf);

    let recompute = if let Some(predictions_hash_key) = cache.predictions_hash_key {
        predictions_hash_key != hash
    } else {
        true
    };

    if recompute {
        let words = Shlex::new(&state.buf).collect::<Vec<_>>();

        let suggestions = match &cache.commands_trie {
            Some(trie) => trie
                .predictive_search(words.join(" "))
                .into_iter()
                .take(suggestion_count)
                .collect(),
            None => vec![],
        };
        cache.predictions_cache = suggestions
            .into_iter()
            .map(|s| String::from_utf8(s).unwrap_or_default())
            .collect();

        cache.predictions_hash_key = Some(hash);
        state.suggestion_index = None;
        cache.prediction_matches_buffer = false;

        if let Some(first) = cache.predictions_cache.first() {
            if cache.predictions_cache.len() == 1 && first == &state.buf {
                cache.prediction_matches_buffer = true
            }
        }
    }
}

pub(crate) fn console_ui(
    mut egui_context: EguiContexts,
    config: Res<ConsoleConfiguration>,
    mut cache: ResMut<ConsoleCache>,
    mut keyboard_input_events: EventReader<KeyboardInput>,
    mut state: ResMut<ConsoleState>,
    command_entered: EventWriter<ConsoleCommandEntered>,
    mut console_open: ResMut<ConsoleOpen>,
) {
    let keyboard_input_events = keyboard_input_events.read().collect::<Vec<_>>();

    // If there is no egui context, return, this can happen when exiting the app
    let ctx = if let Some(ctxt) = egui_context.try_ctx_mut() {
        ctxt
    } else {
        return;
    };

    let pressed = keyboard_input_events
        .iter()
        .any(|code| console_key_pressed(code, &config.keys));

    // always close if console open
    // avoid opening console if typing in another text input
    if pressed && (console_open.open || !ctx.wants_keyboard_input()) {
        console_open.open = !console_open.open;
    }

    if console_open.open {
        // Recompute predictions if the buffer changed
        recompute_predictions(&mut state, &mut cache, config.num_suggestions);

        egui::Window::new(&config.title_name)
            .collapsible(config.collapsible)
            .default_pos([config.left_pos, config.top_pos])
            .default_size([config.width, config.height])
            .resizable(config.resizable)
            .movable(config.moveable)
            .title_bar(config.show_title_bar)
            .frame(egui::Frame {
                fill: config.background_color,
                ..Default::default()
            })
            .show(ctx, |ui| {
                ui.style_mut().visuals.extreme_bg_color = config.background_color;
                ui.style_mut().visuals.override_text_color = Some(config.foreground_color);

                ui.vertical(|ui| {
                    const WRITE_AREA_HEIGHT: f32 = 30.0;
                    let scroll_height = ui.available_height() - WRITE_AREA_HEIGHT;
                    // Scroll area
                    ScrollArea::vertical()
                        .auto_shrink([false, false])
                        .stick_to_bottom(true)
                        .max_height(scroll_height)
                        .show(ui, |ui| {
                            ui.vertical(|ui| {
                                for line in &state.scrollback {
                                    ui.label(style_ansi_text(line, &config));
                                }
                            });

                            // Scroll to bottom if console just opened
                            if console_open.is_changed() {
                                ui.scroll_to_cursor(Some(Align::BOTTOM));
                            }
                        });

                    // Separator
                    ui.separator();

                    // Clear line on ctrl+c
                    if ui.input(|i| i.modifiers.ctrl & i.key_pressed(egui::Key::C)) {
                        state.buf.clear();
                        return;
                    }

                    // Clear history on ctrl+l
                    if ui.input(|i| i.modifiers.ctrl & i.key_pressed(egui::Key::L)) {
                        state.scrollback.clear();
                        return;
                    }

                    // Input
                    let text_edit = TextEdit::singleline(&mut state.buf)
                        .desired_width(f32::INFINITY)
                        .lock_focus(true)
                        .font(egui::TextStyle::Monospace);

                    let text_edit_response = ui.add(text_edit);

                    // show a few suggestions
                    if text_edit_response.has_focus()
                        && !state.buf.is_empty()
                        && !cache.prediction_matches_buffer
                    {
                        // create the area to show suggestions
                        let suggestions_area = egui::Area::new(ui.auto_id_with("suggestions"))
                            .fixed_pos(ui.next_widget_position())
                            .movable(false);

                        suggestions_area.show(ui.ctx(), |ui| {
                            ui.set_min_width(config.width);

                            for (i, suggestion) in cache.predictions_cache.iter().enumerate() {
                                let mut layout_job = egui::text::LayoutJob::default();
                                let is_highlighted = Some(i) == state.suggestion_index;

                                let mut style = TextFormat {
                                    font_id: FontId::new(14.0, egui::FontFamily::Monospace),
                                    color: Color32::WHITE,
                                    ..default()
                                };

                                if is_highlighted {
                                    style.underline = egui::Stroke::new(1., Color32::WHITE);
                                    style.background = Color32::from_black_alpha(128);
                                }

                                layout_job.append(suggestion, 0.0, style);
                                ui.label(layout_job);
                            }
                        });
                    }

                    handle_enter(
                        config,
                        &cache,
                        &mut state,
                        command_entered,
                        ui,
                        &text_edit_response,
                    );

                    // Handle up and down through history
                    if text_edit_response.has_focus()
                        && ui.input(|i| i.key_pressed(egui::Key::ArrowUp))
                        && state.history.len() > 1
                        && state.history_index < state.history.len() - 1
                    {
                        if state.history_index == 0 && !state.buf.trim().is_empty() {
                            *state.history.get_mut(0).unwrap() = state.buf.clone();
                        }

                        state.history_index += 1;
                        let previous_item = state.history.get(state.history_index).unwrap().clone();
                        state.buf = previous_item.to_string();

                        set_cursor_pos(ui.ctx(), text_edit_response.id, state.buf.len());
                    } else if text_edit_response.has_focus()
                        && ui.input(|i| i.key_pressed(egui::Key::ArrowDown))
                        && state.history_index > 0
                    {
                        state.history_index -= 1;
                        let next_item = state.history.get(state.history_index).unwrap().clone();
                        state.buf = next_item.to_string();

                        set_cursor_pos(ui.ctx(), text_edit_response.id, state.buf.len());
                    }

                    // handle tab cycling through suggestions
                    if ui.input(|i| i.key_pressed(egui::Key::Tab))
                        && !cache.predictions_cache.is_empty()
                    {
                        match &mut state.suggestion_index {
                            Some(index) => {
                                *index = (*index + 1) % cache.predictions_cache.len();
                            }
                            None => {
                                state.suggestion_index = Some(0);
                            }
                        }
                    }

                    // Focus on input
                    ui.memory_mut(|m| m.request_focus(text_edit_response.id));
                });
            });
    }
}

fn handle_enter(
    config: Res<'_, ConsoleConfiguration>,
    cache: &ResMut<'_, ConsoleCache>,
    state: &mut ResMut<'_, ConsoleState>,
    mut command_entered: EventWriter<'_, ConsoleCommandEntered>,
    ui: &mut egui::Ui,
    text_edit_response: &egui::Response,
) {
    // Handle enter
    if text_edit_response.lost_focus() && ui.input(|i| i.key_pressed(egui::Key::Enter)) {
        // if we have a selected suggestion
        // replace the content of the buffer with it and set the cursor to the end
        if let Some(index) = state.suggestion_index {
            if index < cache.predictions_cache.len() && !cache.prediction_matches_buffer {
                state.buf = cache.predictions_cache[index].clone();
                state.suggestion_index = None;
                set_cursor_pos(ui.ctx(), text_edit_response.id, state.buf.len());
                return;
            }
        }

        if state.buf.trim().is_empty() {
            state.scrollback.push(String::new());
        } else {
            let msg = format!("{}{}", config.symbol, state.buf);
            state.scrollback.push(msg);
            let cmd_string = state.buf.clone();
            state.history.insert(1, cmd_string);
            if state.history.len() > config.history_size + 1 {
                state.history.pop_back();
            }
            state.history_index = 0;

            let mut args = Shlex::new(&state.buf).collect::<Vec<_>>();

            if !args.is_empty() {
                let command_name = args.remove(0);
                debug!("Command entered: `{command_name}`, with args: `{args:?}`");

                let command = config.commands.get(command_name.as_str());

                if command.is_some() {
                    command_entered.write(ConsoleCommandEntered { command_name, args });
                } else {
                    debug!(
                        "Command not recognized, recognized commands: `{:?}`",
                        config.commands.keys().collect::<Vec<_>>()
                    );

                    state.scrollback.push("error: Invalid command".into());
                }
            }

            state.buf.clear();
        }
    }
}

pub(crate) fn receive_console_line(
    mut console_state: ResMut<ConsoleState>,
    mut events: EventReader<PrintConsoleLine>,
) {
    for event in events.read() {
        let event: &PrintConsoleLine = event;
        console_state.scrollback.push(event.line.clone());
    }
}

fn console_key_pressed(keyboard_input: &KeyboardInput, configured_keys: &[KeyCode]) -> bool {
    if !keyboard_input.state.is_pressed() {
        return false;
    }

    for configured_key in configured_keys {
        if configured_key == &keyboard_input.key_code {
            return true;
        }
    }

    false
}

fn set_cursor_pos(ctx: &Context, id: Id, pos: usize) {
    if let Some(mut state) = TextEdit::load_state(ctx, id) {
        state
            .cursor
            .set_char_range(Some(CCursorRange::one(CCursor::new(pos))));
        state.store(ctx, id);
    }
}

pub fn block_mouse_input(
    mut mouse: ResMut<ButtonInput<MouseButton>>,
    config: Res<ConsoleConfiguration>,
    mut contexts: EguiContexts,
) {
    if !config.block_mouse {
        return;
    }

    let Some(context) = contexts.try_ctx_mut() else {
        return;
    };

    if context.is_pointer_over_area() || context.wants_pointer_input() {
        mouse.reset_all();
    }
}

pub fn block_keyboard_input(
    mut keyboard_keycode: ResMut<ButtonInput<KeyCode>>,
    config: Res<ConsoleConfiguration>,
    mut contexts: EguiContexts,
) {
    if !config.block_keyboard {
        return;
    }

    let Some(context) = contexts.try_ctx_mut() else {
        return;
    };

    if context.wants_keyboard_input() {
        keyboard_keycode.reset_all();
    }
}

#[cfg(test)]
mod tests {
    use bevy::input::keyboard::{Key, NativeKey, NativeKeyCode};
    use bevy::input::ButtonState;

    use super::*;

    #[test]
    fn test_console_key_pressed_scan_code() {
        let input = KeyboardInput {
            key_code: KeyCode::Unidentified(NativeKeyCode::Xkb(41)),
            logical_key: Key::Unidentified(NativeKey::Xkb(41)),
            state: ButtonState::Pressed,
            window: Entity::PLACEHOLDER,
            repeat: false,
            text: None,
        };

        let config = vec![KeyCode::Unidentified(NativeKeyCode::Xkb(41))];

        let result = console_key_pressed(&input, &config);
        assert!(result);
    }

    #[test]
    fn test_console_wrong_key_pressed_scan_code() {
        let input = KeyboardInput {
            key_code: KeyCode::Unidentified(NativeKeyCode::Xkb(42)),
            logical_key: Key::Unidentified(NativeKey::Xkb(42)),
            state: ButtonState::Pressed,
            window: Entity::PLACEHOLDER,
            repeat: false,
            text: None,
        };

        let config = vec![KeyCode::Unidentified(NativeKeyCode::Xkb(41))];

        let result = console_key_pressed(&input, &config);
        assert!(!result);
    }

    #[test]
    fn test_console_key_pressed_key_code() {
        let input = KeyboardInput {
            key_code: KeyCode::Backquote,
            logical_key: Key::Character("`".into()),
            state: ButtonState::Pressed,
            window: Entity::PLACEHOLDER,
            repeat: false,
            text: None,
        };

        let config = vec![KeyCode::Backquote];

        let result = console_key_pressed(&input, &config);
        assert!(result);
    }

    #[test]
    fn test_console_wrong_key_pressed_key_code() {
        let input = KeyboardInput {
            key_code: KeyCode::KeyA,
            logical_key: Key::Character("A".into()),
            state: ButtonState::Pressed,
            window: Entity::PLACEHOLDER,
            repeat: false,
            text: None,
        };

        let config = vec![KeyCode::Backquote];

        let result = console_key_pressed(&input, &config);
        assert!(!result);
    }

    #[test]
    fn test_console_key_right_key_but_not_pressed() {
        let input = KeyboardInput {
            key_code: KeyCode::Backquote,
            logical_key: Key::Character("`".into()),
            state: ButtonState::Released,
            window: Entity::PLACEHOLDER,
            repeat: false,
            text: None,
        };

        let config = vec![KeyCode::Backquote];

        let result = console_key_pressed(&input, &config);
        assert!(!result);
    }
}<|MERGE_RESOLUTION|>--- conflicted
+++ resolved
@@ -246,12 +246,10 @@
     pub foreground_color: Color32,
     /// Number of suggested commands to show
     pub num_suggestions: usize,
-<<<<<<< HEAD
     /// Blocks mouse from clicking through console
     pub block_mouse: bool,
     /// Blocks keyboard from interacting outside console when active
     pub block_keyboard: bool,
-=======
     /// Custom completion sequences,
     /// for example [vec!["custom", "foo"]], will complete `custom foo` when typing `custom`
     pub arg_completions: Vec<Vec<String>>,
@@ -265,7 +263,6 @@
     pub(crate) predictions_hash_key: Option<u64>,
     pub(crate) predictions_cache: Vec<String>,
     pub(crate) prediction_matches_buffer: bool,
->>>>>>> e761e1b7
 }
 
 impl Default for ConsoleConfiguration {
@@ -287,10 +284,8 @@
             background_color: Color32::from_black_alpha(102),
             foreground_color: Color32::LIGHT_GRAY,
             num_suggestions: 4,
-<<<<<<< HEAD
             block_mouse: false,
             block_keyboard: false,
-=======
             arg_completions: Default::default(),
         }
     }
@@ -316,7 +311,8 @@
             background_color: Color32::from_black_alpha(102),
             foreground_color: Color32::LIGHT_GRAY,
             num_suggestions: 4,
->>>>>>> e761e1b7
+            block_mouse: self.blocks_mouse,
+            block_keyboard: self.blocks_keyboard,
         }
     }
 }
